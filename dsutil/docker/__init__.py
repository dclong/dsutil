--- conflicted
+++ resolved
@@ -12,14 +12,10 @@
     repo_digests = image.attrs["RepoDigests"]
     if repo_digests:
         return repo_digests[0].split("@", maxsplit=1)[0]
-<<<<<<< HEAD
-    return image.attrs["RepoTags"][0].split(":", maxsplit=1)[0]
-=======
     repo_tags = image.attrs["RepoTags"]
     if repo_tags:
         return repo_tags[0].split(":", maxsplit=1)[0]
     return ""
->>>>>>> 90692890
 
 
 def images() -> pd.DataFrame:
